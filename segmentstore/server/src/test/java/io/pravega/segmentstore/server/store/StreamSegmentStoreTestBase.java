--- conflicted
+++ resolved
@@ -81,13 +81,10 @@
             .include(ServiceConfig.builder()
                                   .with(ServiceConfig.CONTAINER_COUNT, 4)
                                   .with(ServiceConfig.THREAD_POOL_SIZE, THREADPOOL_SIZE_SEGMENT_STORE)
-<<<<<<< HEAD
+                                  .with(ServiceConfig.STORAGE_THREAD_POOL_SIZE, THREADPOOL_SIZE_SEGMENT_STORE_STORAGE)
                                   .with(ServiceConfig.CACHE_POLICY_MAX_SIZE, 64 * 1024 * 1024L)
                                   .with(ServiceConfig.CACHE_POLICY_MAX_TIME, 30 * 1000))
 
-=======
-                                  .with(ServiceConfig.STORAGE_THREAD_POOL_SIZE, THREADPOOL_SIZE_SEGMENT_STORE_STORAGE))
->>>>>>> e4ea00a4
             .include(ContainerConfig
                     .builder()
                     .with(ContainerConfig.SEGMENT_METADATA_EXPIRATION_SECONDS, ContainerConfig.MINIMUM_SEGMENT_METADATA_EXPIRATION_SECONDS))
