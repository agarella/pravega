--- conflicted
+++ resolved
@@ -393,13 +393,8 @@
         for (Map.Entry<String, ArrayList<String>> e : transactionsBySegment.entrySet()) {
             String parentName = e.getKey();
             for (String transactionName : e.getValue()) {
-<<<<<<< HEAD
-                mergeFutures.add(store.sealStreamSegment(transactionName, TIMEOUT)
+                result.add(store -> store.sealStreamSegment(transactionName, TIMEOUT)
                         .thenCompose(v -> store.mergeStreamSegment(parentName, transactionName, TIMEOUT)));
-=======
-                result.add(store -> store.sealStreamSegment(transactionName, TIMEOUT)
-                        .thenCompose(v -> store.mergeTransaction(transactionName, TIMEOUT)));
->>>>>>> 99c185a6
 
                 // Update parent length.
                 lengths.put(parentName, lengths.get(parentName) + lengths.get(transactionName));
@@ -498,15 +493,12 @@
         ArrayList<CompletableFuture<Void>> futures = new ArrayList<>();
         HashMap<String, ArrayList<String>> transactions = new HashMap<>();
         for (String segmentName : segmentNames) {
-<<<<<<< HEAD
+            if (isEmptySegment(segmentName)) {
+                continue;
+            }
+
             val txnList = new ArrayList<String>(TRANSACTIONS_PER_SEGMENT);
             transactions.put(segmentName, txnList);
-=======
-            if (isEmptySegment(segmentName)) {
-                continue;
-            }
-
->>>>>>> 99c185a6
             for (int i = 0; i < TRANSACTIONS_PER_SEGMENT; i++) {
                 String txnName = StreamSegmentNameUtils.getTransactionNameFromId(segmentName, UUID.randomUUID());
                 txnList.add(txnName);
