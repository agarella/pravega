/**
 * Copyright (c) 2017 Dell Inc., or its subsidiaries. All Rights Reserved.
 *
 * Licensed under the Apache License, Version 2.0 (the "License");
 * you may not use this file except in compliance with the License.
 * You may obtain a copy of the License at
 *
 *     http://www.apache.org/licenses/LICENSE-2.0
 */
package io.pravega.segmentstore.storage.impl.bookkeeper;

import com.google.common.base.Preconditions;
import java.io.File;
import java.io.IOException;
import java.net.InetAddress;
import java.util.ArrayList;
import java.util.HashMap;
import java.util.List;
import java.util.Objects;
import java.util.concurrent.atomic.AtomicReference;
import lombok.Builder;
import lombok.Cleanup;
import lombok.SneakyThrows;
import lombok.extern.slf4j.Slf4j;
import lombok.val;
import org.apache.bookkeeper.conf.ServerConfiguration;
import org.apache.bookkeeper.proto.BookieServer;
import org.apache.bookkeeper.util.IOUtils;
import org.apache.bookkeeper.zookeeper.ZooKeeperClient;
import org.apache.commons.io.FileUtils;
import org.apache.zookeeper.CreateMode;
import org.apache.zookeeper.ZooDefs;

/**
 * Helper class that starts BookKeeper in-process.
 */
@Slf4j
@Builder
public class BookKeeperServiceRunner implements AutoCloseable {
    //region Members

    public static final String PROPERTY_BASE_PORT = "basePort";
    public static final String PROPERTY_BOOKIE_COUNT = "bookieCount";
    public static final String PROPERTY_ZK_PORT = "zkPort";
    public static final String PROPERTY_LEDGERS_PATH = "ledgersPath";
    public static final String PROPERTY_START_ZK = "startZk";
    public static final String PROPERTY_SECURE_BK = "secureBk";
    public static final String TLS_KEY_STORE_PASSWD = "tlsKeyStorePasswd";
    public static final String TLS_KEY_STORE = "tlsKeyStore";

    private static final InetAddress LOOPBACK_ADDRESS = InetAddress.getLoopbackAddress();
    private final boolean startZk;
    private final int zkPort;
    private final String ledgersPath;
    private final boolean secureBK;
<<<<<<< HEAD
    private final boolean secureZK;
    private final String tLSKeyStore;
    private final String tLSKeyStorePasswordPath;
    private String tlsTrustStore;
=======
    private final String tLSKeyStore;
    private final String tLSKeyStorePasswordPath;
>>>>>>> 4fd26592
    private final List<Integer> bookiePorts;
    private final List<BookieServer> servers = new ArrayList<>();
    private final AtomicReference<ZooKeeperServiceRunner> zkServer = new AtomicReference<>();
    private final HashMap<Integer, File> tempDirs = new HashMap<>();
    private final AtomicReference<Thread> cleanup = new AtomicReference<>();

    //endregion

    //region AutoCloseable Implementation

    @Override
    public void close() throws Exception {
        try {
            this.servers.stream().filter(Objects::nonNull).forEach(BookieServer::shutdown);
            if (this.zkServer.get() != null) {
                this.zkServer.get().close();
            }
        } finally {
            cleanupDirectories();
        }

        Thread c = this.cleanup.getAndSet(null);
        if (c != null) {
            Runtime.getRuntime().removeShutdownHook(c);
        }
    }

    @SneakyThrows
    private void cleanupOnShutdown() {
        close();
    }

    //endregion

    //region BookKeeper operations

    /**
     * Stops the BookieService with the given index.
     *
     * @param bookieIndex The index of the bookie to stop.
     */
    public void stopBookie(int bookieIndex) {
        Preconditions.checkState(this.servers.size() > 0, "No Bookies initialized. Call startAll().");
        Preconditions.checkState(this.servers.get(0) != null, "Bookie already stopped.");
        val bk = this.servers.get(bookieIndex);
        bk.shutdown();
        this.servers.set(bookieIndex, null);
        log.info("Bookie {} stopped.", bookieIndex);
    }

    /**
     * Restarts the BookieService with the given index.
     *
     * @param bookieIndex The index of the bookie to restart.
     * @throws Exception If an exception occurred.
     */
    public void startBookie(int bookieIndex) throws Exception {
        Preconditions.checkState(this.servers.size() > 0, "No Bookies initialized. Call startAll().");
        Preconditions.checkState(this.servers.get(0) == null, "Bookie already running.");
        this.servers.set(bookieIndex, runBookie(this.bookiePorts.get(bookieIndex)));
        log.info("Bookie {} stopped.", bookieIndex);
    }

    /**
     * Suspends (stops) ZooKeeper, without destroying its underlying data (so a subsequent resume can pick up from the
     * state where it left off).
     */
    public void suspendZooKeeper() {
        val zk = this.zkServer.get();
        Preconditions.checkState(zk != null, "ZooKeeper not started.");

        // Stop, but do not close, the ZK runner.
        zk.stop();
        log.info("ZooKeeper suspended.");
    }

    /**
     * Resumes ZooKeeper (if it had previously been suspended).
     *
     * @throws Exception If an exception got thrown.
     */
    public void resumeZooKeeper() throws Exception {
        val zk = new ZooKeeperServiceRunner(this.zkPort, this.secureZK, this.tLSKeyStore);
        if (this.zkServer.compareAndSet(null, zk)) {
            // Initialize ZK runner (since nobody else did it for us).
            zk.initialize();
            log.info("ZooKeeper initialized.");
        } else {
            zk.close();
        }

        // Start or resume ZK.
        this.zkServer.get().start();
        log.info("ZooKeeper resumed.");
    }

    /**
     * Starts the BookKeeper cluster in-process.
     *
     * @throws Exception If an exception occurred.
     */
    public void startAll() throws Exception {
        // Make sure the child processes and any created files get killed/deleted if the process is terminated.
        this.cleanup.set(new Thread(this::cleanupOnShutdown));
        Runtime.getRuntime().addShutdownHook(this.cleanup.get());

        if (this.startZk) {
            resumeZooKeeper();
        }

        initializeZookeeper();
        runBookies();
    }

    private void initializeZookeeper() throws Exception {
        log.info("Formatting ZooKeeper ...");

        if (this.secureZK) {
            System.setProperty("zookeeper.client.secure", "true");
            System.setProperty("zookeeper.clientCnxnSocket", "org.apache.zookeeper.ClientCnxnSocketNetty");
            System.setProperty("zookeeper.ssl.trustStore.location", this.tlsTrustStore);
            System.setProperty("zookeeper.ssl.trustStore.password", "1111_aaaa");
        }

        @Cleanup
        val zkc = ZooKeeperClient.newBuilder()
                                 .connectString(LOOPBACK_ADDRESS.getHostAddress() + ":" + this.zkPort)
                                 .sessionTimeoutMs(10000)
                                 .build();

        String znode;
        StringBuilder znodePath = new StringBuilder();
        for (String z : this.ledgersPath.split("/")) {
            znodePath.append(z);
            znode = znodePath.toString();
            if (!znode.isEmpty()) {
                zkc.create(znode, new byte[0], ZooDefs.Ids.OPEN_ACL_UNSAFE, CreateMode.PERSISTENT);
            }
            znodePath.append("/");
        }

        znodePath.append("available");
        zkc.create(znodePath.toString(), new byte[0], ZooDefs.Ids.OPEN_ACL_UNSAFE, CreateMode.PERSISTENT);
    }

    private void runBookies() throws Exception {
        log.info("Starting Bookie(s) ...");
        for (int bkPort : this.bookiePorts) {
            this.servers.add(runBookie(bkPort));
        }
    }

    private BookieServer runBookie(int bkPort) throws Exception {
        // Attempt to reuse an existing data directory. This is useful in case of stops & restarts, when we want to perserve
        // already committed data.
        File tmpDir = this.tempDirs.getOrDefault(bkPort, null);
        if (tmpDir == null) {
            tmpDir = IOUtils.createTempDir("bookie_" + bkPort, "test");
            tmpDir.deleteOnExit();
            this.tempDirs.put(bkPort, tmpDir);
            log.info("Created " + tmpDir);
            if (!tmpDir.delete() || !tmpDir.mkdir()) {
                throw new IOException("Couldn't create bookie dir " + tmpDir);
            }
        }

        val conf = new ServerConfiguration();
        conf.setBookiePort(bkPort);
        conf.setZkServers(LOOPBACK_ADDRESS.getHostAddress() + ":" + this.zkPort);
        conf.setJournalDirName(tmpDir.getPath());
        conf.setLedgerDirNames(new String[]{tmpDir.getPath()});
        conf.setAllowLoopback(true);
        conf.setJournalAdaptiveGroupWrites(false);
        conf.setZkLedgersRootPath(ledgersPath);

        if (secureBK) {
            conf.setTLSProvider("OpenSSL");
            conf.setTLSProviderFactoryClass("org.apache.bookkeeper.tls.TLSContextFactory");
            conf.setTLSKeyStore(this.tLSKeyStore);
            conf.setTLSKeyStorePasswordPath(this.tLSKeyStorePasswordPath);
        }

        log.info("Starting Bookie at port " + bkPort);
        val bs = new BookieServer(conf);
        bs.start();
        return bs;
    }

    private void cleanupDirectories() throws IOException {
        for (File dir : this.tempDirs.values()) {
            log.info("Cleaning up " + dir);
            FileUtils.deleteDirectory(dir);
        }

        this.tempDirs.clear();
    }

    //endregion

    /**
     * Main method that can be used to start BookKeeper out-of-process using BookKeeperServiceRunner.
     * This is used when invoking this class via ProcessStarter.
     *
     * @param args Args.
     * @throws Exception If an error occurred.
     */
    public static void main(String[] args) throws Exception {
        val b = BookKeeperServiceRunner.builder();
        b.startZk(false);
        try {
            int bkBasePort = Integer.parseInt(System.getProperty(PROPERTY_BASE_PORT));
            int bkCount = Integer.parseInt(System.getProperty(PROPERTY_BOOKIE_COUNT));
            val bkPorts = new ArrayList<Integer>();
            for (int i = 0; i < bkCount; i++) {
                bkPorts.add(bkBasePort + i);
            }

            b.bookiePorts(bkPorts);
            b.zkPort(Integer.parseInt(System.getProperty(PROPERTY_ZK_PORT)));
            b.ledgersPath(System.getProperty(PROPERTY_LEDGERS_PATH));
            b.startZk(Boolean.parseBoolean(System.getProperty(PROPERTY_START_ZK, "false")));
            b.tLSKeyStore(System.getProperty(TLS_KEY_STORE, "../../../config/bookie.keystore.jks"));
            b.tLSKeyStorePasswordPath(System.getProperty(TLS_KEY_STORE_PASSWD, "../../../config/bookie.keystore.jks.passwd"));
            b.secureBK(Boolean.parseBoolean(System.getProperty(PROPERTY_SECURE_BK, "false")));

        } catch (Exception ex) {
            System.out.println(String.format("Invalid or missing arguments (via system properties). Expected: %s(int), " +
                            "%s(int), %s(int), %s(String). (%s).", PROPERTY_BASE_PORT, PROPERTY_BOOKIE_COUNT, PROPERTY_ZK_PORT,
                    PROPERTY_LEDGERS_PATH, ex.getMessage()));
            System.exit(-1);
            return;
        }

        BookKeeperServiceRunner runner = b.build();
        runner.startAll();
        Thread.sleep(Long.MAX_VALUE);
    }
}<|MERGE_RESOLUTION|>--- conflicted
+++ resolved
@@ -53,15 +53,10 @@
     private final int zkPort;
     private final String ledgersPath;
     private final boolean secureBK;
-<<<<<<< HEAD
-    private final boolean secureZK;
     private final String tLSKeyStore;
     private final String tLSKeyStorePasswordPath;
+    private final boolean secureZK;
     private String tlsTrustStore;
-=======
-    private final String tLSKeyStore;
-    private final String tLSKeyStorePasswordPath;
->>>>>>> 4fd26592
     private final List<Integer> bookiePorts;
     private final List<BookieServer> servers = new ArrayList<>();
     private final AtomicReference<ZooKeeperServiceRunner> zkServer = new AtomicReference<>();
