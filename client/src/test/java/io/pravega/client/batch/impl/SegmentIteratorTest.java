/**
 * Copyright (c) 2017 Dell Inc., or its subsidiaries. All Rights Reserved.
 *
 * Licensed under the Apache License, Version 2.0 (the "License");
 * you may not use this file except in compliance with the License.
 * You may obtain a copy of the License at
 *
 *     http://www.apache.org/licenses/LICENSE-2.0
 */
package io.pravega.client.batch.impl;

import io.pravega.client.segment.impl.Segment;
import io.pravega.client.segment.impl.SegmentMetadataClient;
import io.pravega.client.segment.impl.SegmentOutputStream;
import io.pravega.client.stream.EventWriterConfig;
import io.pravega.client.stream.TruncatedDataException;
import io.pravega.client.stream.impl.JavaSerializer;
import io.pravega.client.stream.impl.PendingEvent;
import io.pravega.client.stream.mock.MockSegmentStreamFactory;
import io.pravega.test.common.AssertExtensions;
import java.util.NoSuchElementException;
import java.util.concurrent.CompletableFuture;
import lombok.Cleanup;
import org.junit.Test;

import static io.pravega.test.common.AssertExtensions.assertThrows;
import static org.junit.Assert.assertEquals;
import static org.junit.Assert.assertFalse;
import static org.junit.Assert.assertTrue;

public class SegmentIteratorTest {

    private final JavaSerializer<String> stringSerializer = new JavaSerializer<>();
    
    @Test(timeout = 5000)
    public void testHasNext() {
        MockSegmentStreamFactory factory = new MockSegmentStreamFactory();
        Segment segment = new Segment("Scope", "Stream", 1);
        EventWriterConfig config = EventWriterConfig.builder().build();
        SegmentOutputStream outputStream = factory.createOutputStreamForSegment(segment, c -> { }, config, "");
        sendData("1", outputStream);
        sendData("2", outputStream);
        sendData("3", outputStream);
        SegmentMetadataClient metadataClient = factory.createSegmentMetadataClient(segment);
<<<<<<< HEAD
        long length = metadataClient.getSegmentInfo("").getLength();
=======
        long length = metadataClient.getSegmentInfo().getWriteOffset();
>>>>>>> 9ef729b3
        @Cleanup
        SegmentIteratorImpl<String> iter = new SegmentIteratorImpl<>(factory, segment, stringSerializer, 0, length);
        assertTrue(iter.hasNext());
        assertTrue(iter.hasNext());
        assertEquals("1", iter.next());
        assertEquals("2", iter.next());
        assertTrue(iter.hasNext());
        assertEquals("3", iter.next());
        assertFalse(iter.hasNext());
        assertThrows(NoSuchElementException.class, () -> iter.next());
        assertFalse(iter.hasNext());
    }

    @Test(timeout = 5000)
    public void testOffset() {
        MockSegmentStreamFactory factory = new MockSegmentStreamFactory();
        Segment segment = new Segment("Scope", "Stream", 1);
        EventWriterConfig config = EventWriterConfig.builder().build();
        SegmentOutputStream outputStream = factory.createOutputStreamForSegment(segment, c -> { }, config, "");
        sendData("1", outputStream);
        sendData("2", outputStream);
        sendData("3", outputStream);
        SegmentMetadataClient metadataClient = factory.createSegmentMetadataClient(segment);
<<<<<<< HEAD
        long length = metadataClient.getSegmentInfo("").getLength();
=======
        long length = metadataClient.getSegmentInfo().getWriteOffset();
>>>>>>> 9ef729b3
        @Cleanup
        SegmentIteratorImpl<String> iter = new SegmentIteratorImpl<>(factory, segment, stringSerializer, 0, length);
        assertEquals(0, iter.getOffset());
        assertEquals("1", iter.next());
        assertEquals(length / 3, iter.getOffset());
        assertEquals("2", iter.next());
        assertEquals(length / 3 * 2, iter.getOffset());
        assertTrue(iter.hasNext());
        assertEquals(length / 3 * 2, iter.getOffset());
        assertEquals("3", iter.next());
        assertEquals(length, iter.getOffset());
        assertThrows(NoSuchElementException.class, () -> iter.next());
        assertFalse(iter.hasNext());
        assertEquals(length, iter.getOffset());
    }
    
    @Test(timeout = 5000)
    public void testTruncate() {
        MockSegmentStreamFactory factory = new MockSegmentStreamFactory();
        Segment segment = new Segment("Scope", "Stream", 1);
        EventWriterConfig config = EventWriterConfig.builder().build();
        SegmentOutputStream outputStream = factory.createOutputStreamForSegment(segment, c -> { }, config);
        sendData("1", outputStream);
        sendData("2", outputStream);
        sendData("3", outputStream);
        SegmentMetadataClient metadataClient = factory.createSegmentMetadataClient(segment);
        long length = metadataClient.getSegmentInfo().getWriteOffset();
        @Cleanup
        SegmentIteratorImpl<String> iter = new SegmentIteratorImpl<>(factory, segment, stringSerializer, 0, length);
        assertEquals("1", iter.next());
        long segmentLength = metadataClient.fetchCurrentSegmentLength();
        assertEquals(0, segmentLength % 3);
        metadataClient.truncateSegment(segment, segmentLength * 2 / 3);
        AssertExtensions.assertThrows(TruncatedDataException.class, () -> iter.next());
        @Cleanup
        SegmentIteratorImpl<String> iter2 = new SegmentIteratorImpl<>(factory, segment, stringSerializer,
                                                                      segmentLength * 2 / 3, length);
        assertTrue(iter2.hasNext());
        assertEquals("3", iter2.next());
        assertFalse(iter.hasNext());
    }
    
    private void sendData(String data, SegmentOutputStream outputStream) {
        outputStream.write(new PendingEvent("routingKey", stringSerializer.serialize(data), new CompletableFuture<>()));
    }
    
}<|MERGE_RESOLUTION|>--- conflicted
+++ resolved
@@ -42,11 +42,7 @@
         sendData("2", outputStream);
         sendData("3", outputStream);
         SegmentMetadataClient metadataClient = factory.createSegmentMetadataClient(segment);
-<<<<<<< HEAD
-        long length = metadataClient.getSegmentInfo("").getLength();
-=======
-        long length = metadataClient.getSegmentInfo().getWriteOffset();
->>>>>>> 9ef729b3
+        long length = metadataClient.getSegmentInfo("").getWriteOffset();
         @Cleanup
         SegmentIteratorImpl<String> iter = new SegmentIteratorImpl<>(factory, segment, stringSerializer, 0, length);
         assertTrue(iter.hasNext());
@@ -70,11 +66,7 @@
         sendData("2", outputStream);
         sendData("3", outputStream);
         SegmentMetadataClient metadataClient = factory.createSegmentMetadataClient(segment);
-<<<<<<< HEAD
-        long length = metadataClient.getSegmentInfo("").getLength();
-=======
-        long length = metadataClient.getSegmentInfo().getWriteOffset();
->>>>>>> 9ef729b3
+        long length = metadataClient.getSegmentInfo("").getWriteOffset();
         @Cleanup
         SegmentIteratorImpl<String> iter = new SegmentIteratorImpl<>(factory, segment, stringSerializer, 0, length);
         assertEquals(0, iter.getOffset());
@@ -116,7 +108,7 @@
         assertEquals("3", iter2.next());
         assertFalse(iter.hasNext());
     }
-    
+
     private void sendData(String data, SegmentOutputStream outputStream) {
         outputStream.write(new PendingEvent("routingKey", stringSerializer.serialize(data), new CompletableFuture<>()));
     }
