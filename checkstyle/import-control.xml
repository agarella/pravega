--- conflicted
+++ resolved
@@ -42,11 +42,7 @@
     <allow pkg="org.gaul.s3proxy" />
     <allow pkg="org.jclouds" />
     <allow pkg="org.glassfish.grizzly" />
-<<<<<<< HEAD
-    <allow pkg="org.jasypt" />
+    <allow pkg="com.spotify" />
     <allow pkg="io.jsonwebtoken" />
-=======
-    <allow pkg="com.spotify" />
->>>>>>> 17d39036
 
 </import-control>