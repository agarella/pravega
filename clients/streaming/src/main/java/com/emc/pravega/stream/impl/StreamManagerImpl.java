/**
 * Licensed to the Apache Software Foundation (ASF) under one
 * or more contributor license agreements.  See the NOTICE file
 * distributed with this work for additional information
 * regarding copyright ownership.  The ASF licenses this file
 * to you under the Apache License, Version 2.0 (the
 * "License"); you may not use this file except in compliance
 * with the License.  You may obtain a copy of the License at
 * <p>
 * http://www.apache.org/licenses/LICENSE-2.0
 * <p>
 * Unless required by applicable law or agreed to in writing, software
 * distributed under the License is distributed on an "AS IS" BASIS,
 * WITHOUT WARRANTIES OR CONDITIONS OF ANY KIND, either express or implied.
 * See the License for the specific language governing permissions and
 * limitations under the License.
 */
package com.emc.pravega.stream.impl;

import com.emc.pravega.common.concurrent.FutureHelpers;
import com.emc.pravega.common.netty.ConnectionFactory;
import com.emc.pravega.stream.Stream;
import com.emc.pravega.stream.StreamConfiguration;
import com.emc.pravega.stream.StreamManager;
import com.emc.pravega.stream.impl.netty.ConnectionFactoryImpl;

import java.net.URI;
import java.util.concurrent.ConcurrentHashMap;

/**
 * A stream manager. Used to bootstrap the client.
 */
public class StreamManagerImpl implements StreamManager {

    private final String scope;
    private final ConcurrentHashMap<String, Stream> created = new ConcurrentHashMap<>();
    private final ControllerImpl controller;
    private final ConnectionFactory connectionFactory;

    public StreamManagerImpl(String scope, URI controllerUri) {
        this.scope = scope;
        this.controller = new ControllerImpl(controllerUri.getHost(), controllerUri.getPort());
        this.connectionFactory = new ConnectionFactoryImpl(false);
    }

    @Override
    public Stream createStream(String streamName, StreamConfiguration config) {
        Stream stream = createStreamHelper(streamName, config);
        return stream;
    }

    @Override
    public void alterStream(String streamName, StreamConfiguration config) {
        createStreamHelper(streamName, config);
    }

    private Stream createStreamHelper(String streamName, StreamConfiguration config) {
<<<<<<< HEAD
        FutureHelpers.getAndHandleExceptions(controller.createStream(new StreamConfigurationImpl(scope, streamName, config.getScalingingPolicy())),
                                             RuntimeException::new);

=======
        FutureHelpers.getAndHandleExceptions(controller
                        .createStream(new StreamConfigurationImpl(scope, streamName, config.getScalingPolicy())),
                RuntimeException::new);
>>>>>>> ace58c7d

        Stream stream = new StreamImpl(scope, streamName, config, controller, connectionFactory);
        created.put(streamName, stream);
        return stream;
    }

    @Override
    public Stream getStream(String streamName) {
        return created.get(streamName);
    }

    @Override
    public void close() throws Exception {

    }
}<|MERGE_RESOLUTION|>--- conflicted
+++ resolved
@@ -27,6 +27,7 @@
 import java.net.URI;
 import java.util.concurrent.ConcurrentHashMap;
 
+
 /**
  * A stream manager. Used to bootstrap the client.
  */
@@ -55,15 +56,9 @@
     }
 
     private Stream createStreamHelper(String streamName, StreamConfiguration config) {
-<<<<<<< HEAD
-        FutureHelpers.getAndHandleExceptions(controller.createStream(new StreamConfigurationImpl(scope, streamName, config.getScalingingPolicy())),
-                                             RuntimeException::new);
-
-=======
-        FutureHelpers.getAndHandleExceptions(controller
-                        .createStream(new StreamConfigurationImpl(scope, streamName, config.getScalingPolicy())),
+        FutureHelpers.getAndHandleExceptions(controller.createStream(new StreamConfigurationImpl(scope, streamName,
+                        config.getScalingPolicy())),
                 RuntimeException::new);
->>>>>>> ace58c7d
 
         Stream stream = new StreamImpl(scope, streamName, config, controller, connectionFactory);
         created.put(streamName, stream);
