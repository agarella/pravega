/**
 * Licensed to the Apache Software Foundation (ASF) under one
 * or more contributor license agreements. See the NOTICE file
 * distributed with this work for additional information
 * regarding copyright ownership. The ASF licenses this file
 * to you under the Apache License, Version 2.0 (the
 * "License"); you may not use this file except in compliance
 * with the License. You may obtain a copy of the License at
 * <p>
 * http://www.apache.org/licenses/LICENSE-2.0
 * <p>
 * Unless required by applicable law or agreed to in writing, software
 * distributed under the License is distributed on an "AS IS" BASIS,
 * WITHOUT WARRANTIES OR CONDITIONS OF ANY KIND, either express or implied.
 * See the License for the specific language governing permissions and
 * limitations under the License.
 */
package com.emc.pravega.stream.impl.segment;

import static com.emc.pravega.common.concurrent.FutureHelpers.getAndHandleExceptions;

import java.util.UUID;
import java.util.concurrent.CompletableFuture;
import java.util.concurrent.ExecutionException;

import org.apache.commons.lang.NotImplementedException;

import com.emc.pravega.common.Exceptions;
import com.emc.pravega.common.netty.ClientConnection;
import com.emc.pravega.common.netty.ConnectionFactory;
import com.emc.pravega.common.netty.ConnectionFailedException;
import com.emc.pravega.common.netty.FailingReplyProcessor;
import com.emc.pravega.common.netty.WireCommands.CreateSegment;
import com.emc.pravega.common.netty.WireCommands.SegmentAlreadyExists;
import com.emc.pravega.common.netty.WireCommands.SegmentCreated;
import com.emc.pravega.common.netty.WireCommands.WrongHost;
import com.emc.pravega.common.util.RetriesExaustedException;
import com.emc.pravega.stream.ConnectionClosedException;
import com.emc.pravega.stream.Transaction.Status;
import com.emc.pravega.stream.TxFailedException;
import com.emc.pravega.stream.impl.StreamController;
import com.google.common.annotations.VisibleForTesting;

import lombok.RequiredArgsConstructor;
import lombok.Synchronized;
import lombok.extern.slf4j.Slf4j;

@Slf4j
@RequiredArgsConstructor
@VisibleForTesting
public class SegmentManagerImpl implements SegmentManager, StreamController {

    private final String endpoint;
    private final ConnectionFactory connectionFactory;

    @Override
    @Synchronized
    public boolean createSegment(String name) {
        CompletableFuture<Boolean> result = new CompletableFuture<>();
        FailingReplyProcessor replyProcessor = new FailingReplyProcessor() {
            
            @Override
            public void connectionDropped() {
                result.completeExceptionally(new ConnectionClosedException());
            }
            @Override
            public void wrongHost(WrongHost wrongHost) {
                result.completeExceptionally(new NotImplementedException());
            }

            @Override
            public void segmentAlreadyExists(SegmentAlreadyExists segmentAlreadyExists) {
                result.complete(false);
            }

            @Override
            public void segmentCreated(SegmentCreated segmentCreated) {
                result.complete(true);
            }
        };
        ClientConnection connection = getAndHandleExceptions(connectionFactory.establishConnection(endpoint, replyProcessor),
                                                             RuntimeException::new);
        try {
            connection.send(new CreateSegment(name));
        } catch (ConnectionFailedException e) {
            throw new RuntimeException(e);
        }
        return getAndHandleExceptions(result, RuntimeException::new);
    }

    @Override
    public SegmentOutputStream openSegmentForAppending(String name, SegmentOutputConfiguration config)
            throws SegmentSealedException {
        SegmentOutputStreamImpl result = new SegmentOutputStreamImpl(this, connectionFactory, UUID.randomUUID(), name);
        try {
            result.getConnection();
        } catch (RetriesExaustedException e) {
            log.warn("Initial connection attempt failure. Suppressing.", e);
        }
        return result;
    }

    @Override
    public SegmentInputStream openSegmentForReading(String name, SegmentInputConfiguration config) {
        AsyncSegmentInputStreamImpl result = new AsyncSegmentInputStreamImpl(this, connectionFactory, name);
        try {
            Exceptions.handleInterrupted(() -> result.getConnection().get());
        } catch (ExecutionException e) {
            log.warn("Initial connection attempt failure. Suppressing.", e);
        }
        return new SegmentInputStreamImpl(result, 0);
    }

<<<<<<< HEAD
	@Override
	public void close() {
		connectionFactory.close();
	}

	@Override
	public SegmentOutputStream openTransactionForAppending(String segmentName, UUID txId) {
		throw new NotImplementedException();
	}
=======
    @Override
    public SegmentOutputStream openTransactionForAppending(String segmentName, UUID txId) {
        throw new NotImplementedException();
    }
>>>>>>> a9c50b60

    @Override
    public void createTransaction(String segmentName, UUID txId, long timeout) {
        throw new NotImplementedException();
    }

    @Override
    public void commitTransaction(UUID txId) throws TxFailedException {
        throw new NotImplementedException();
    }

    @Override
    public boolean dropTransaction(UUID txId) {
        throw new NotImplementedException();
    }

    @Override
    public Status checkTransactionStatus(UUID txId) {
        throw new NotImplementedException();
    }

    @Override
    public String getEndpointForSegment(String segment) {
        return endpoint;
    }

}<|MERGE_RESOLUTION|>--- conflicted
+++ resolved
@@ -111,7 +111,6 @@
         return new SegmentInputStreamImpl(result, 0);
     }
 
-<<<<<<< HEAD
 	@Override
 	public void close() {
 		connectionFactory.close();
@@ -121,12 +120,6 @@
 	public SegmentOutputStream openTransactionForAppending(String segmentName, UUID txId) {
 		throw new NotImplementedException();
 	}
-=======
-    @Override
-    public SegmentOutputStream openTransactionForAppending(String segmentName, UUID txId) {
-        throw new NotImplementedException();
-    }
->>>>>>> a9c50b60
 
     @Override
     public void createTransaction(String segmentName, UUID txId, long timeout) {
